--- conflicted
+++ resolved
@@ -99,8 +99,6 @@
 ### 贡献者
 
 <!-- readme: collaborators,contributors -start -->
-<<<<<<< HEAD
-=======
 <table>
 <tr>
     <td align="center">
@@ -111,7 +109,6 @@
         </a>
     </td></tr>
 </table>
->>>>>>> f416434d
 <!-- readme: collaborators,contributors -end -->
 
 **_感谢以上参与项目的人_**
